--- conflicted
+++ resolved
@@ -102,13 +102,8 @@
             _handleMessage = handleMessage;
             _diagnosticService = diagnosticService ?? DiagnosticService.DefaultInstance;
             _outboundQueueName = "Outbound";
-<<<<<<< HEAD
             
-            _clientPool = new HttpClientPool();
-=======
-
             _httpClientFactory = new BasicHttpClientFactory();
->>>>>>> ba4ab870
         }
 
         /// <summary>
@@ -221,13 +216,10 @@
         private async Task TransportMessage(Message message, IEndpointCredentials credentials, CancellationToken cancellationToken = default(CancellationToken))
         {
             HttpClient httpClient = null;
-<<<<<<< HEAD
             Uri postUri = null;
             int? status = null;
             var delivered = false;
-=======
             HttpResponseMessage httpResponseMessage = null;
->>>>>>> ba4ab870
             try
             {
                 if (_messageJournal != null)
@@ -258,23 +250,9 @@
                 var httpContent = new StringContent(message.Content);
                 WriteHttpContentHeaders(message, httpContent);
                 
-<<<<<<< HEAD
-                httpClient = await _clientPool.GetClient(endpointBaseUri, credentials, cancellationToken);
-                var httpResponseMessage = await httpClient.PostAsync(relativeUri, httpContent, cancellationToken);
+                httpClient = await _httpClientFactory.GetClient(endpointBaseUri, credentials, cancellationToken);
+                httpResponseMessage = await httpClient.PostAsync(relativeUri, httpContent, cancellationToken);
                 status = (int)httpResponseMessage.StatusCode;
-=======
-                httpClient = await _httpClientFactory.GetClient(endpointBaseUri, credentials, cancellationToken);
-                var messageId = message.Headers.MessageId;
-                var urlEncodedMessageId = HttpUtility.UrlEncode(messageId);
-                var relativeUri = string.Format("message/{0}", urlEncodedMessageId);
-                var postUri = new Uri(endpointBaseUri, relativeUri);
-                Log.DebugFormat("POSTing content of message ID {0} to URI {1}...", message.Headers.MessageId, postUri);
-                httpResponseMessage = await httpClient.PostAsync(relativeUri, httpContent, cancellationToken);
-                Log.DebugFormat("Received HTTP response code {0} {1} for POST request {2}...",
-                    (int) httpResponseMessage.StatusCode,
-                    httpResponseMessage.StatusCode.ToString("G"),
-                    postUri);
->>>>>>> ba4ab870
 
                 HandleHttpErrorResponse(httpResponseMessage);
                 delivered = true;
@@ -340,11 +318,10 @@
             }
             finally
             {
-<<<<<<< HEAD
                 var eventType = delivered
                     ? DiagnosticEventType.MessageDelivered
                     : DiagnosticEventType.MessageDeliveryFailed;
-
+                
                 _diagnosticService.Emit(
                     new HttpEventBuilder(this, eventType)
                     {
@@ -354,14 +331,15 @@
                         Status = status
                     }.Build());
 
+                if (httpResponseMessage != null)
+                {
+                    httpResponseMessage.Dispose();
+                }
+
                 if (httpClient != null)
                 {
                     httpClient.Dispose();
                 }
-=======
-                if (httpResponseMessage != null) httpResponseMessage.Dispose();
-                if (httpClient != null) httpClient.Dispose();
->>>>>>> ba4ab870
             }
         }
 
@@ -533,9 +511,8 @@
                     relativeUri += "&ttl=" + ttl.TotalSeconds;
                 }
 
-<<<<<<< HEAD
                 var postUri = new Uri(endpointBaseUri, relativeUri);
-                var httpResponseMessage = await httpClient.PostAsync(relativeUri, new StringContent(""), cancellationToken);
+                httpResponseMessage = await httpClient.PostAsync(relativeUri, new StringContent(""), cancellationToken);
                 var status = (int?)httpResponseMessage.StatusCode;
 
                 await _diagnosticService.EmitAsync(
@@ -546,9 +523,6 @@
                         Status = status
                     }.Build(), cancellationToken);
 
-=======
-                httpResponseMessage = await httpClient.PostAsync(relativeUri, new StringContent(""), cancellationToken);
->>>>>>> ba4ab870
                 HandleHttpErrorResponse(httpResponseMessage);
             }
             catch (TransportException)
@@ -570,10 +544,7 @@
             }
             finally
             {
-<<<<<<< HEAD
-=======
                 if (httpResponseMessage != null) httpResponseMessage.Dispose();
->>>>>>> ba4ab870
                 if (httpClient != null) httpClient.Dispose();
             }
         }
@@ -674,11 +645,11 @@
         {
             if (disposing)
             {
-<<<<<<< HEAD
-                _clientPool.Dispose();
-=======
-                _httpClientFactory.TryDispose();
->>>>>>> ba4ab870
+                var disposableClientFactory = _httpClientFactory as IDisposable;
+                if (disposableClientFactory != null)
+                {
+                    disposableClientFactory.Dispose();
+                }
             }
         }
         
